--- conflicted
+++ resolved
@@ -1,8 +1,6 @@
 /* Copyright (c) 2017, CNRS-LAAS
 All rights reserved.
 
-<<<<<<< HEAD
-=======
 Redistribution and use in source and binary forms, with or without
 modification, are permitted provided that the following conditions are met:
 
@@ -24,7 +22,6 @@
 OR TORT (INCLUDING NEGLIGENCE OR OTHERWISE) ARISING IN ANY WAY OUT OF THE USE
 OF THIS SOFTWARE, EVEN IF ADVISED OF THE POSSIBILITY OF SUCH DAMAGE. */
 
->>>>>>> 3f349315
 #include "test_dubins.h"
 #include "test_position_manipulation.h"
 #include "core/test_reversible_updates.h"
