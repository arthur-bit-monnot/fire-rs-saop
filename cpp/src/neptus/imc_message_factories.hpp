/* Copyright (c) 2017, CNRS-LAAS
All rights reserved.

Redistribution and use in source and binary forms, with or without
modification, are permitted provided that the following conditions are met:

 * Redistributions of source code must retain the above copyright notice, this
   list of conditions and the following disclaimer.

 * Redistributions in binary form must reproduce the above copyright notice,
   this list of conditions and the following disclaimer in the documentation
   and/or other materials provided with the distribution.

THIS SOFTWARE IS PROVIDED BY THE COPYRIGHT HOLDERS AND CONTRIBUTORS "AS IS"
AND ANY EXPRESS OR IMPLIED WARRANTIES, INCLUDING, BUT NOT LIMITED TO, THE
IMPLIED WARRANTIES OF MERCHANTABILITY AND FITNESS FOR A PARTICULAR PURPOSE ARE
DISCLAIMED. IN NO EVENT SHALL THE COPYRIGHT HOLDER OR CONTRIBUTORS BE LIABLE
FOR ANY DIRECT, INDIRECT, INCIDENTAL, SPECIAL, EXEMPLARY, OR CONSEQUENTIAL
DAMAGES (INCLUDING, BUT NOT LIMITED TO, PROCUREMENT OF SUBSTITUTE GOODS OR
SERVICES; LOSS OF USE, DATA, OR PROFITS; OR BUSINESS INTERRUPTION) HOWEVER
CAUSED AND ON ANY THEORY OF LIABILITY, WHETHER IN CONTRACT, STRICT LIABILITY,
OR TORT (INCLUDING NEGLIGENCE OR OTHERWISE) ARISING IN ANY WAY OUT OF THE USE
OF THIS SOFTWARE, EVEN IF ADVISED OF THE POSSIBILITY OF SUCH DAMAGE. */

#ifndef PLANNING_CPP_IMCMESSAGEFACTORY_H
#define PLANNING_CPP_IMCMESSAGEFACTORY_H

#include "../../IMC/Base/Message.hpp"
#include "../../IMC/Base/Packet.hpp"
#include "../../IMC/Spec/Announce.hpp"
#include "../../IMC/Spec/EntityParameter.hpp"
#include "../../IMC/Spec/EntityParameters.hpp"
#include "../../IMC/Spec/Enumerations.hpp"
#include "../../IMC/Spec/Goto.hpp"
#include "../../IMC/Spec/Loiter.hpp"
#include "../../IMC/Spec/PlanControl.hpp"
#include "../../IMC/Spec/PlanDB.hpp"
#include "../../IMC/Spec/PlanManeuver.hpp"
#include "../../IMC/Spec/PlanSpecification.hpp"
#include "../../IMC/Spec/PlanTransition.hpp"
#include "../../IMC/Spec/ScheduledGoto.hpp"
#include "../../IMC/Spec/SetEntityParameters.hpp"
#include "../../IMC/Spec/WindSpeed.hpp"

#include "../core/waypoint.hpp"

namespace SAOP {

    namespace neptus {

        template<typename M>
        std::unique_ptr<M> produce_unique(uint16_t src, uint8_t src_ent, uint16_t dst, uint8_t dst_ent) {
            auto m = std::unique_ptr<M>(new M());
            m->setTimeStamp();
            m->setSource(src);
            m->setSourceEntity(src_ent);
            m->setDestination(dst);
            m->setDestinationEntity(dst_ent);
            return m;
        }

        class StartActionsFactory {
        public:
            static IMC::MessageList<IMC::Message> make_message() {
<<<<<<< HEAD
//                auto h_ctrl_set_entity_parameters = IMC::SetEntityParameters();
//                h_ctrl_set_entity_parameters.name = "Height Control";
//                h_ctrl_set_entity_parameters.params = IMC::MessageList<IMC::EntityParameter>();
//                auto h_ctrl_entity_parameter = IMC::EntityParameter();
//                h_ctrl_entity_parameter.name = "Active";
//                h_ctrl_entity_parameter.value = "true";
//                h_ctrl_set_entity_parameters.params.push_back(h_ctrl_entity_parameter);
//
//                auto p_ctrl_set_entity_parameters = IMC::SetEntityParameters();
//                p_ctrl_set_entity_parameters.name = "Path Control";
//                p_ctrl_set_entity_parameters.params = IMC::MessageList<IMC::EntityParameter>();
//                auto p_ctrl_entity_parameter = IMC::EntityParameter();
//                p_ctrl_entity_parameter.name = "Use controller";
//                p_ctrl_entity_parameter.value = "true";
//                p_ctrl_set_entity_parameters.params.push_back(p_ctrl_entity_parameter);
=======
                auto h_ctrl_set_entity_parameters = IMC::SetEntityParameters();
                h_ctrl_set_entity_parameters.name = "Height Control";
                h_ctrl_set_entity_parameters.params = IMC::MessageList<IMC::EntityParameter>();
                auto h_ctrl_entity_parameter = IMC::EntityParameter();
                h_ctrl_entity_parameter.name = "Active";
                h_ctrl_entity_parameter.value = "false";
                h_ctrl_set_entity_parameters.params.push_back(h_ctrl_entity_parameter);

                auto p_ctrl_set_entity_parameters = IMC::SetEntityParameters();
                p_ctrl_set_entity_parameters.name = "Path Control";
                p_ctrl_set_entity_parameters.params = IMC::MessageList<IMC::EntityParameter>();
                auto p_ctrl_entity_parameter = IMC::EntityParameter();
                p_ctrl_entity_parameter.name = "Use controller";
                p_ctrl_entity_parameter.value = "false";
                p_ctrl_set_entity_parameters.params.push_back(p_ctrl_entity_parameter);
>>>>>>> 3fb3315b

                auto fm_ctrl_set_entity_parameters = IMC::SetEntityParameters();
                fm_ctrl_set_entity_parameters.name = "FireMapper";
                fm_ctrl_set_entity_parameters.params = IMC::MessageList<IMC::EntityParameter>();
                auto fm_ctrl_entity_parameter = IMC::EntityParameter();
                fm_ctrl_entity_parameter.name = "Active";
                fm_ctrl_entity_parameter.value = "true";
                fm_ctrl_set_entity_parameters.params.push_back(fm_ctrl_entity_parameter);

                auto ap_ctrl_set_entity_parameters = IMC::SetEntityParameters();
                ap_ctrl_set_entity_parameters.name = "Autopilot";
                ap_ctrl_set_entity_parameters.params = IMC::MessageList<IMC::EntityParameter>();
                auto ap_ctrl_entity_parameter = IMC::EntityParameter();
                ap_ctrl_entity_parameter.name = "Ardupilot Tracker";
                ap_ctrl_entity_parameter.value = "true";
                ap_ctrl_set_entity_parameters.params.push_back(ap_ctrl_entity_parameter);

                auto start_actions = IMC::MessageList<IMC::Message>();
                start_actions.push_back(fm_ctrl_set_entity_parameters);
//                start_actions.push_back(h_ctrl_set_entity_parameters);
//                start_actions.push_back(p_ctrl_set_entity_parameters);
                start_actions.push_back(ap_ctrl_set_entity_parameters);

                return start_actions;
            };
        };

        class PlanManeuverFactory {
        public:
            static IMC::PlanManeuver make_message(const std::string& maneuver_id,
                                                  const IMC::Maneuver& maneuver_message) {
                auto pm = IMC::PlanManeuver();
                pm.maneuver_id = maneuver_id;
                pm.data = IMC::InlineMessage<IMC::Maneuver>();
                pm.data.set(maneuver_message);
                pm.start_actions = StartActionsFactory::make_message();

                return pm;
            }
        };

        class GotoFactory {
        public:
            static IMC::Goto make_message(uint16_t timeout, double lat, double lon, float z, uint8_t z_units,
                                          float speed, uint8_t speed_units, double roll, double pitch, double yaw,
                                          const std::string& custom) {
                auto maneuver_goto = IMC::Goto();
                maneuver_goto.timeout = timeout;
                maneuver_goto.lat = lat;
                maneuver_goto.lon = lon;
                maneuver_goto.z = z;
                maneuver_goto.z_units = z_units;
                maneuver_goto.speed = speed;
                maneuver_goto.speed_units = speed_units;
                maneuver_goto.roll = roll;
                maneuver_goto.pitch = pitch;
                maneuver_goto.yaw = yaw;
                maneuver_goto.custom = custom;
                return maneuver_goto;
            };

            static IMC::Goto make_message(double lat, double lon, float z) {
                return make_message(1000, lat, lon, z, IMC::ZUnits::Z_HEIGHT,
                                    17.0, IMC::SpeedUnits::SUNITS_METERS_PS,
                                    0, 0, 0, "tuplelist");
            };
        };

        class ScheduledGotoFactory {
        public:
            static IMC::ScheduledGoto make_message(double arrival_time, double lat, double lon, float z,
                                                   uint8_t z_units, float travel_z, uint8_t travel_z_units,
                                                   IMC::ScheduledGoto::DelayedBehaviorEnum delayed_behavior) {
                auto maneuver_scheduled_goto = IMC::ScheduledGoto();
                maneuver_scheduled_goto.arrival_time = arrival_time;
                maneuver_scheduled_goto.lat = lat;
                maneuver_scheduled_goto.lon = lon;
                maneuver_scheduled_goto.z = z;
                maneuver_scheduled_goto.z_units = z_units;
                maneuver_scheduled_goto.travel_z = travel_z;
                maneuver_scheduled_goto.travel_z_units = travel_z_units;
                maneuver_scheduled_goto.delayed = delayed_behavior;

                return maneuver_scheduled_goto;
            };

            static IMC::ScheduledGoto make_message(double arrival_time, double lat, double lon, float z,
                                                   IMC::ScheduledGoto::DelayedBehaviorEnum delayed_behavior) {
                return make_message(arrival_time, lat, lon, z, IMC::ZUnits::Z_HEIGHT, z, IMC::ZUnits::Z_HEIGHT,
                                    delayed_behavior);
            };
        };

        class LoiterFactory {
        public:
            static IMC::Loiter make_message(uint16_t timeout, double lat, double lon, float z, uint8_t z_units,
                                            uint16_t duration, float speed, uint8_t speed_units, uint8_t type,
                                            float radius, float length, double bearing, uint8_t direction,
                                            const std::string& custom) {
                auto maneuver_loiter = IMC::Loiter();
                maneuver_loiter.timeout = timeout;
                maneuver_loiter.lat = lat;
                maneuver_loiter.lon = lon;
                maneuver_loiter.z = z;
                maneuver_loiter.z_units = z_units;
                maneuver_loiter.duration = duration;
                maneuver_loiter.speed = speed;
                maneuver_loiter.speed_units = speed_units;
                maneuver_loiter.type = type;
                maneuver_loiter.radius = radius;
                maneuver_loiter.length = length;
                maneuver_loiter.bearing = bearing;
                maneuver_loiter.direction = direction;
                maneuver_loiter.custom = custom;
                return maneuver_loiter;
            };

            static IMC::Loiter make_message(double lat, double lon, float z, uint16_t duration, float speed,
                                            float radius, IMC::Loiter::DirectionEnum direction) {
                return make_message(std::numeric_limits<uint16_t>::max(), lat, lon, z, IMC::ZUnits::Z_HEIGHT,
                                    duration, speed, IMC::SpeedUnits::SUNITS_METERS_PS,
                                    IMC::Loiter::LoiterTypeEnum::LT_CIRCULAR, radius, 1, 1, direction, "tuplelist");
            };
        };

        class SequentialPlanTransitionListFactory {
        public:
            static IMC::MessageList<IMC::PlanTransition> make_message(const std::vector<IMC::PlanManeuver>& maneuvers) {
                auto transitions = IMC::MessageList<IMC::PlanTransition>();

                for (size_t i = 0; i < maneuvers.size() - 1; ++i) {
                    auto pt = IMC::PlanTransition();
                    pt.source_man = maneuvers[i].maneuver_id;
                    pt.dest_man = maneuvers[i + 1].maneuver_id;
                    pt.conditions = "ManeuverIsDone";
                    transitions.push_back(pt);
                }
                return transitions;

            }

            static IMC::MessageList<IMC::PlanTransition>
            make_message(const IMC::MessageList<IMC::PlanManeuver>& maneuvers) {
                auto transitions = IMC::MessageList<IMC::PlanTransition>();

                for (auto it = maneuvers.begin(); it != maneuvers.end() - 1; ++it) {
                    auto pt = IMC::PlanTransition();
                    pt.source_man = (*it)->maneuver_id;
                    pt.dest_man = (*(it + 1))->maneuver_id;
                    pt.conditions = "ManeuverIsDone";
                    transitions.push_back(pt);
                }
                return transitions;

            }

        };

        class PlanSpecificationFactory {
        public:
            static IMC::PlanSpecification make_message() {

                auto man_goto0 = SAOP::neptus::GotoFactory::make_message(0.73050675, -0.11706505, 800);
                auto man_goto1 = SAOP::neptus::GotoFactory::make_message(0.73060675, -0.11706505, 800);
                auto man_goto2 = SAOP::neptus::GotoFactory::make_message(0.73060675, -0.11716505, 800);

                auto pm0 = SAOP::neptus::PlanManeuverFactory::make_message("Goto0", man_goto0);
                auto pm1 = SAOP::neptus::PlanManeuverFactory::make_message("Goto1", man_goto1);
                auto pm2 = SAOP::neptus::PlanManeuverFactory::make_message("Goto2", man_goto2);

                auto plan_spec = IMC::PlanSpecification();
                plan_spec.plan_id = "Simple plan";
                plan_spec.start_man_id = "Goto0";
                plan_spec.maneuvers = IMC::MessageList<IMC::PlanManeuver>();
                plan_spec.maneuvers.push_back(pm0);
                plan_spec.maneuvers.push_back(pm1);
                plan_spec.maneuvers.push_back(pm2);
                plan_spec.transitions = SequentialPlanTransitionListFactory::make_message({pm0, pm1, pm2});

                return plan_spec;
            }

            static IMC::PlanSpecification make_message(const std::string& name, std::vector<Waypoint3d> wgs_waypoints,
                                                       std::vector<std::string> maneuver_names) {
                ASSERT(wgs_waypoints.size() > 0);
                ASSERT(wgs_waypoints.size() == maneuver_names.size());

                auto pmx = IMC::MessageList<IMC::PlanManeuver>();

                for (size_t i = 0; i != wgs_waypoints.size(); ++i) {
                    auto man_gotox = SAOP::neptus::GotoFactory::make_message(
                            wgs_waypoints[i].y, wgs_waypoints[i].x, static_cast<float>(wgs_waypoints[i].z));
                    pmx.push_back(SAOP::neptus::PlanManeuverFactory::make_message(maneuver_names[i],
                                                                                  man_gotox));
                }

//                // Loiter when finished
//                auto man_loiterend = SAOP::neptus::LoiterFactory::make_message(
//                        wgs_waypoints.back().y, wgs_waypoints.back().x, static_cast<float>(wgs_waypoints.back().z), 0,
//                        200, IMC::Loiter::DirectionEnum::LD_CLOCKW);
//                pmx.push_back(SAOP::neptus::PlanManeuverFactory::make_message("Loiter", man_loiterend));

                auto plan_spec = IMC::PlanSpecification();
                plan_spec.plan_id = name;
                plan_spec.start_man_id = maneuver_names[0];
                plan_spec.maneuvers = pmx;
                plan_spec.transitions = SequentialPlanTransitionListFactory::make_message(pmx);

                return plan_spec;
            }

            static IMC::PlanSpecification
            make_message(const std::string& name, const std::vector<Waypoint3d>& wgs_waypoints,
                         const std::vector<double>& wp_times,
                         const std::vector<std::string>& maneuver_names) {
                ASSERT(!wgs_waypoints.empty());
                ASSERT(wgs_waypoints.size() == maneuver_names.size());
                ASSERT(wgs_waypoints.size() == wp_times.size());

                auto pmx = IMC::MessageList<IMC::PlanManeuver>();

                for (size_t i = 0; i != wgs_waypoints.size(); ++i) {
                    auto man_gotox = SAOP::neptus::ScheduledGotoFactory::make_message(wp_times[i],
                                                                                      wgs_waypoints[i].y,
                                                                                      wgs_waypoints[i].x,
                                                                                      static_cast<float>(wgs_waypoints[i].z),
                                                                                      IMC::ScheduledGoto::DelayedBehaviorEnum::DBEH_RESUME);
                    pmx.push_back(SAOP::neptus::PlanManeuverFactory::make_message(maneuver_names[i],
                                                                                  man_gotox));
                }

                auto plan_spec = IMC::PlanSpecification();
                plan_spec.plan_id = name;
                plan_spec.start_man_id = maneuver_names[0];
                plan_spec.maneuvers = pmx;
                plan_spec.transitions = SequentialPlanTransitionListFactory::make_message(pmx);

                return plan_spec;
            }

            static IMC::PlanSpecification make_message(const std::string& name, LoiterManeuver loiter, double speed) {
                ASSERT(!name.empty());

                auto pmx = IMC::MessageList<IMC::PlanManeuver>();

                auto man_loiter = SAOP::neptus::LoiterFactory::make_message(
                        loiter.circle.center.y, loiter.circle.center.x, static_cast<float>(loiter.circle.center.z),
                        static_cast<uint16_t>(loiter.duration), static_cast<float>(speed),
                        static_cast<float>(loiter.circle.radius),
                        static_cast<IMC::Loiter::DirectionEnum>(loiter.direction));
                pmx.push_back(SAOP::neptus::PlanManeuverFactory::make_message(name, man_loiter));

                auto plan_spec = IMC::PlanSpecification();
                plan_spec.plan_id = name;
                plan_spec.start_man_id = name;
                plan_spec.maneuvers = pmx;
                plan_spec.transitions = SequentialPlanTransitionListFactory::make_message(pmx);

                return plan_spec;
            }
        };

        class PlanDBFactory {
        public:
            static IMC::PlanDB make_message() {
                auto plan_spec = SAOP::neptus::PlanSpecificationFactory::make_message();
                auto pdb = IMC::PlanDB();
                pdb.type = IMC::PlanDB::TypeEnum::DBT_REQUEST;
                pdb.op = IMC::PlanDB::OperationEnum::DBOP_SET;
                pdb.request_id = 0;
                pdb.plan_id = plan_spec.plan_id;
                pdb.arg = IMC::InlineMessage<IMC::Message>();
                pdb.arg.set(plan_spec);
                pdb.info = "some useless info";

                return pdb;
            }

            static IMC::PlanDB make_message(const std::string& name, std::vector<Waypoint3d> wgs84_waypoints) {
                std::vector<std::string> maneuver_names = {};
                for (size_t i = 0; i < wgs84_waypoints.size(); ++i) {
                    maneuver_names.emplace_back(std::to_string(i));
                }
                auto plan_spec = SAOP::neptus::PlanSpecificationFactory::make_message(name, wgs84_waypoints,
                                                                                      maneuver_names);
                auto pdb = IMC::PlanDB();
                pdb.type = IMC::PlanDB::TypeEnum::DBT_REQUEST;
                pdb.op = IMC::PlanDB::OperationEnum::DBOP_SET;
                pdb.request_id = 0;
                pdb.plan_id = plan_spec.plan_id;
                pdb.arg = IMC::InlineMessage<IMC::Message>();
                pdb.arg.set(plan_spec);
                pdb.info = "some useless info";

                return pdb;
            }
        };

        class PlanControlFactory {
        public:
            static IMC::PlanControl make_start_plan_message(const std::string& plan_id,
                                                            uint16_t request_id = 0) {
                auto pc = IMC::PlanControl();
                pc.type = IMC::PlanControl::TypeEnum::PC_REQUEST;
                pc.op = IMC::PlanControl::OperationEnum::PC_START;
                pc.request_id = request_id;
                pc.plan_id = plan_id;
                pc.flags = 0;

                return pc;
            }

            static IMC::PlanControl make_load_plan_message(const IMC::PlanSpecification& plan_spec,
                                                           uint16_t request_id = 0) {
                IMC::PlanControl pc = IMC::PlanControl();
                pc.type = IMC::PlanControl::TypeEnum::PC_REQUEST;
                pc.op = IMC::PlanControl::OperationEnum::PC_LOAD;
                pc.request_id = request_id;
                pc.plan_id = plan_spec.plan_id;
                pc.flags = 0;
                pc.arg = IMC::InlineMessage<IMC::Message>();
                pc.arg.set(plan_spec);

                return pc;
            }
        };

        class WindSpeedFactory {
        public:
            static IMC::WindSpeed make_message(float direction, float speed) {
                auto ws = IMC::WindSpeed();
                ws.direction = direction;
                ws.speed = speed;
                ws.turbulence = 0;

                return ws;
            }

            static std::unique_ptr<IMC::WindSpeed>
            fill_message(std::unique_ptr<IMC::WindSpeed> m, float direction, float speed) {
                m->direction = direction;
                m->speed = speed;
                m->turbulence = 0;

                return m;
            }
        };
    }
}

#endif //PLANNING_CPP_IMCMESSAGEFACTORY_H<|MERGE_RESOLUTION|>--- conflicted
+++ resolved
@@ -62,23 +62,6 @@
         class StartActionsFactory {
         public:
             static IMC::MessageList<IMC::Message> make_message() {
-<<<<<<< HEAD
-//                auto h_ctrl_set_entity_parameters = IMC::SetEntityParameters();
-//                h_ctrl_set_entity_parameters.name = "Height Control";
-//                h_ctrl_set_entity_parameters.params = IMC::MessageList<IMC::EntityParameter>();
-//                auto h_ctrl_entity_parameter = IMC::EntityParameter();
-//                h_ctrl_entity_parameter.name = "Active";
-//                h_ctrl_entity_parameter.value = "true";
-//                h_ctrl_set_entity_parameters.params.push_back(h_ctrl_entity_parameter);
-//
-//                auto p_ctrl_set_entity_parameters = IMC::SetEntityParameters();
-//                p_ctrl_set_entity_parameters.name = "Path Control";
-//                p_ctrl_set_entity_parameters.params = IMC::MessageList<IMC::EntityParameter>();
-//                auto p_ctrl_entity_parameter = IMC::EntityParameter();
-//                p_ctrl_entity_parameter.name = "Use controller";
-//                p_ctrl_entity_parameter.value = "true";
-//                p_ctrl_set_entity_parameters.params.push_back(p_ctrl_entity_parameter);
-=======
                 auto h_ctrl_set_entity_parameters = IMC::SetEntityParameters();
                 h_ctrl_set_entity_parameters.name = "Height Control";
                 h_ctrl_set_entity_parameters.params = IMC::MessageList<IMC::EntityParameter>();
@@ -94,7 +77,6 @@
                 p_ctrl_entity_parameter.name = "Use controller";
                 p_ctrl_entity_parameter.value = "false";
                 p_ctrl_set_entity_parameters.params.push_back(p_ctrl_entity_parameter);
->>>>>>> 3fb3315b
 
                 auto fm_ctrl_set_entity_parameters = IMC::SetEntityParameters();
                 fm_ctrl_set_entity_parameters.name = "FireMapper";
@@ -114,8 +96,8 @@
 
                 auto start_actions = IMC::MessageList<IMC::Message>();
                 start_actions.push_back(fm_ctrl_set_entity_parameters);
-//                start_actions.push_back(h_ctrl_set_entity_parameters);
-//                start_actions.push_back(p_ctrl_set_entity_parameters);
+                start_actions.push_back(h_ctrl_set_entity_parameters);
+                start_actions.push_back(p_ctrl_set_entity_parameters);
                 start_actions.push_back(ap_ctrl_set_entity_parameters);
 
                 return start_actions;
