/* Copyright (c) 2017, CNRS-LAAS
All rights reserved.

Redistribution and use in source and binary forms, with or without
modification, are permitted provided that the following conditions are met:

 * Redistributions of source code must retain the above copyright notice, this
   list of conditions and the following disclaimer.

 * Redistributions in binary form must reproduce the above copyright notice,
   this list of conditions and the following disclaimer in the documentation
   and/or other materials provided with the distribution.

THIS SOFTWARE IS PROVIDED BY THE COPYRIGHT HOLDERS AND CONTRIBUTORS "AS IS"
AND ANY EXPRESS OR IMPLIED WARRANTIES, INCLUDING, BUT NOT LIMITED TO, THE
IMPLIED WARRANTIES OF MERCHANTABILITY AND FITNESS FOR A PARTICULAR PURPOSE ARE
DISCLAIMED. IN NO EVENT SHALL THE COPYRIGHT HOLDER OR CONTRIBUTORS BE LIABLE
FOR ANY DIRECT, INDIRECT, INCIDENTAL, SPECIAL, EXEMPLARY, OR CONSEQUENTIAL
DAMAGES (INCLUDING, BUT NOT LIMITED TO, PROCUREMENT OF SUBSTITUTE GOODS OR
SERVICES; LOSS OF USE, DATA, OR PROFITS; OR BUSINESS INTERRUPTION) HOWEVER
CAUSED AND ON ANY THEORY OF LIABILITY, WHETHER IN CONTRACT, STRICT LIABILITY,
OR TORT (INCLUDING NEGLIGENCE OR OTHERWISE) ARISING IN ANY WAY OUT OF THE USE
OF THIS SOFTWARE, EVEN IF ADVISED OF THE POSSIBILITY OF SUCH DAMAGE. */

#ifndef PLANNING_CPP_INSERTIONS_H
#define PLANNING_CPP_INSERTIONS_H

#include "moves.hpp"

<<<<<<< HEAD
/** Neighborhood for generating Insert moves.
 *
 * The neighborhood randomly picks a pending point in the visibility structures and returns
 * the best insertion for this point.
 */
struct OneInsertNbhd final : public Neighborhood {

    std::string name() const override {
        return "one-insert";
    }

    const double default_segment_length = 100;

    const double default_height = 100;

    const double max_trials;
    const bool select_arbitrary_trajectory;
    const bool select_arbitrary_position;
    explicit OneInsertNbhd(double max_trials,
                           const bool select_arbitrary_trajectory,
                           const bool select_arbitrary_position)
            : max_trials(max_trials),
              select_arbitrary_trajectory(select_arbitrary_trajectory),
              select_arbitrary_position(select_arbitrary_position) {}

    opt<PLocalMove> get_move(PlanPtr p) override {
        IdentityMove no_move(p);
        opt<PLocalMove> best = {};

        size_t num_tries = 0;
        while(num_tries++ < max_trials) {
            opt<PLocalMove> candidateOpt = get_move_for_random_possible_observation(p);
            if(candidateOpt) {
                // a move was generated
                PLocalMove candidate_move = *candidateOpt;

                if(!candidate_move->is_valid())
                    // move is not valid, discard it
                    continue;

                if(!best && is_better_than(*candidate_move, no_move)) {
                    // no best move, and better than doing nothing
                    best = candidate_move;
                } else if(best && is_better_than(*candidate_move, **best)) {
                    // better than the best move
                    best = candidate_move;
=======
namespace SAOP {

    /** Neighborhood for generating Insert moves.
     *
     * The neighborhood randomly picks a pending point in the visibility structures and returns
     * the best insertion for this point.
     */
    struct OneInsertNbhd final : public Neighborhood {

        std::string name() const override {
            return "one-insert";
        }

        const double default_segment_length = 50;

        const double default_height = 100;

        const double max_trials;
        const bool select_arbitrary_trajectory;
        const bool select_arbitrary_position;

        explicit OneInsertNbhd(double max_trials,
                               const bool select_arbitrary_trajectory,
                               const bool select_arbitrary_position)
                : max_trials(max_trials),
                  select_arbitrary_trajectory(select_arbitrary_trajectory),
                  select_arbitrary_position(select_arbitrary_position) {}

        opt<PLocalMove> get_move(PlanPtr p) override {
            IdentityMove no_move(p);
            opt<PLocalMove> best = {};

            size_t num_tries = 0;
            while (num_tries++ < max_trials) {
                opt<PLocalMove> candidateOpt = get_move_for_random_possible_observation(p);
                if (candidateOpt) {
                    // a move was generated
                    PLocalMove candidate_move = *candidateOpt;

                    if (!candidate_move->is_valid())
                        // move is not valid, discard it
                        continue;

                    if (!best && is_better_than(*candidate_move, no_move)) {
                        // no best move, and better than doing nothing
                        best = candidate_move;
                    } else if (best && is_better_than(*candidate_move, **best)) {
                        // better than the best move
                        best = candidate_move;
                    }
>>>>>>> d855d216
                }
            }
            return best;
        }

    private:
        /** this move is better than another if it has a significantly better cost or if it has a similar cost but a strictly better duration */
        bool is_better_than(LocalMove& first, LocalMove& other) {
            return first.utility() < other.utility() - .7
                   || (ALMOST_LESSER_EQUAL(first.utility(), other.utility()) && first.duration() < other.duration());
        }

        /** Picks an observation randomly and generates a move that inserts it into the best looking location. */
        opt<PLocalMove> get_move_for_random_possible_observation(PlanPtr p) {
            ASSERT(!p->core.empty())
            if (p->possible_observations.empty())
                return {};

            /** Select a random point in the pending list */
            const size_t index = rand(0, p->possible_observations.size());
            const PointTimeWindow pt = p->possible_observations[index];

            /** Pick an angle randomly */
            const double random_angle = drand(0, 2 * M_PI);

            /** Waypoint and segment resulting from the random picks */
            const Segment3d random_observation = p->core.uav(0).observation_segment(
                    pt.pt.x, pt.pt.y,
                    default_height + (*p->firedata->elevation)(p->firedata->elevation->as_cell(pt.pt)),
                    random_angle, default_segment_length);

            opt<Candidate> best;

            // last valid projection made of the random observation.
            // it used to incrementally update the projection to different times,
            // Simple measurements indicate that doing this incrementally reduces
            // the number of steps in "project on_firefront" by a factor ~5
            Segment3d projected_random_observation = random_observation;

            size_t first_traj, last_traj;
            if (select_arbitrary_trajectory) {
                const size_t t = rand(0, p->core.size());
                first_traj = t;
                last_traj = t;
            } else {
                first_traj = 0;
                last_traj = p->core.size() - 1;
            }

            /** Try best insert for each subtrajectory in the plan */
            for (size_t i = first_traj; i <= last_traj; i++) {
                const Trajectory& traj = p->core[i];

                // get projected observation closer to the fire front at the beginning of the trajectory
                // this is useful to avoid to projection to follow the same path multiple times to end up on a failure.
                projected_random_observation = p->firedata->project_closest_to_fire_front(random_observation,
                                                                                          traj.conf.uav,
                                                                                          traj.start_time());

                size_t first_insertion_loc, last_insertion_loc;
                if (select_arbitrary_position) {
                    const size_t loc = rand(traj.first_modifiable_id(), traj.last_modifiable_id() + 2);
                    first_insertion_loc = loc;
                    last_insertion_loc = loc;
                } else {
                    first_insertion_loc = traj.first_modifiable_id();
                    last_insertion_loc = traj.last_modifiable_id() + 1;
                }

                for (size_t insert_loc = first_insertion_loc; insert_loc <= last_insertion_loc; insert_loc++) {

                    opt<Segment3d> current_segment = get_projection(p, projected_random_observation, i, insert_loc);

                    if (current_segment) {
                        // save to be able to use it as a base for the following projections
                        projected_random_observation = *current_segment;
                        // current segment is valid (i.e. successfully projected on fire front,
                        // create a candidate for it

                        const double additional_flight_time = traj.insertion_duration_cost(insert_loc,
                                                                                           *current_segment);

                        // discard candidate that would go over the max flight time.
                        if (traj.duration() + additional_flight_time > traj.conf.max_flight_time)
                            continue;

                        if (!best || additional_flight_time < best->additional_flight_time) {
                            best = Candidate {i, insert_loc, *current_segment, additional_flight_time};
                        }
                    }
                }
            }

            /** Return the best, if any */
            if (best)
                return opt<PLocalMove>(make_shared<Insert>(p, best->traj_id, best->segment, best->insert_loc));
            else
                return {};
        }

    private:
        struct Candidate {
            size_t traj_id;
            size_t insert_loc;
            Segment3d segment;
            double additional_flight_time;
        };

        double default_insertion_angle(const Trajectory& traj, size_t insertion_loc, const Segment3d& segment) const {
            if (traj.size() == 0) {
                return segment.start.dir;
            } else if (insertion_loc == 0) {
                // align on next segment
                auto dx = traj[insertion_loc].start.x - segment.end.x;
                auto dy = traj[insertion_loc].start.y - segment.end.y;
                return atan2(dy, dx);
            } else if (insertion_loc == traj.size()) {
                // align on previous segment
                auto dx = segment.start.x - traj[insertion_loc - 1].end.x;
                auto dy = segment.start.y - traj[insertion_loc - 1].end.y;
                return atan2(dy, dx);
            } else {
                // take direction from prev to next segment
                auto dx = traj[insertion_loc].start.x - traj[insertion_loc - 1].end.x;
                auto dy = traj[insertion_loc].start.y - traj[insertion_loc - 1].end.y;
                return atan2(dy, dx);
            }
        }

        /** Produces a new segment for observation. The segment is such that:
         * if inserted after the insert_loc^th observation of the traj_id^th trajectory, the UAV will reach it when
         * the underneath cell is on fire.
         * If there is no such cell, an empty option is returned. */
        opt<Segment3d> get_projection(const PlanPtr p, const Segment3d to_project, size_t traj_id, size_t insert_loc) {
            const Trajectory& traj = p->core[traj_id];
            // start iteration from last valid projection made.
            opt<Segment3d> current_segment = to_project;
            bool updated = true;
            size_t num_iter = 0;

            // project the segment on firefront until we converge or are unable to project the segment anymore.
            while (current_segment && updated) {
                // time at which the uav will reach the segment
                const double time = insert_loc == 0 ?
                                    traj.start_time() :
                                    traj.end_time(insert_loc - 1) +
                                    traj.conf.uav.travel_time(traj[insert_loc - 1].end, to_project.start);
                // back up current segment
                const Segment3d previous = *current_segment;

                // project the segment on the firefront.
                current_segment = p->firedata->project_on_firefront(previous, traj.conf.uav, time);
                ASSERT(!current_segment ||
                       previous.start.dir == current_segment->start.dir) // projection should not change orientation

                if (current_segment && previous != *current_segment) {
                    // segment has changed due to projection,
                    // set the default orientation to the segment
                    const double direction = default_insertion_angle(traj, insert_loc, *current_segment);
                    current_segment = traj.conf.uav.rotate_on_visibility_center(*current_segment, direction);

                    // start over since the time at which we reach the segment might have changed as well
                    updated = true;
                } else {
                    updated = false;
                }
                ASSERT(num_iter++ <
                       1000); // This should always converges (very quickly). One can safely put a bound on the number of iterations.
            }
            return current_segment;
        }
    };
}

#endif //PLANNING_CPP_INSERTIONS_H<|MERGE_RESOLUTION|>--- conflicted
+++ resolved
@@ -27,54 +27,6 @@
 
 #include "moves.hpp"
 
-<<<<<<< HEAD
-/** Neighborhood for generating Insert moves.
- *
- * The neighborhood randomly picks a pending point in the visibility structures and returns
- * the best insertion for this point.
- */
-struct OneInsertNbhd final : public Neighborhood {
-
-    std::string name() const override {
-        return "one-insert";
-    }
-
-    const double default_segment_length = 100;
-
-    const double default_height = 100;
-
-    const double max_trials;
-    const bool select_arbitrary_trajectory;
-    const bool select_arbitrary_position;
-    explicit OneInsertNbhd(double max_trials,
-                           const bool select_arbitrary_trajectory,
-                           const bool select_arbitrary_position)
-            : max_trials(max_trials),
-              select_arbitrary_trajectory(select_arbitrary_trajectory),
-              select_arbitrary_position(select_arbitrary_position) {}
-
-    opt<PLocalMove> get_move(PlanPtr p) override {
-        IdentityMove no_move(p);
-        opt<PLocalMove> best = {};
-
-        size_t num_tries = 0;
-        while(num_tries++ < max_trials) {
-            opt<PLocalMove> candidateOpt = get_move_for_random_possible_observation(p);
-            if(candidateOpt) {
-                // a move was generated
-                PLocalMove candidate_move = *candidateOpt;
-
-                if(!candidate_move->is_valid())
-                    // move is not valid, discard it
-                    continue;
-
-                if(!best && is_better_than(*candidate_move, no_move)) {
-                    // no best move, and better than doing nothing
-                    best = candidate_move;
-                } else if(best && is_better_than(*candidate_move, **best)) {
-                    // better than the best move
-                    best = candidate_move;
-=======
 namespace SAOP {
 
     /** Neighborhood for generating Insert moves.
@@ -125,7 +77,6 @@
                         // better than the best move
                         best = candidate_move;
                     }
->>>>>>> d855d216
                 }
             }
             return best;
