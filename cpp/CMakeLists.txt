cmake_minimum_required(VERSION 3.5)
project(planning_cpp)


if (EXISTS "${CMAKE_CURRENT_SOURCE_DIR}/pybind11")
    add_subdirectory("pybind11")
else ()
    find_package(pybind11 2.2.1 REQUIRED)
endif ()

set(CMAKE_CXX_STANDARD 11)

set(CMAKE_CXX_FLAGS "-Wall")
set(CMAKE_CXX_FLAGS_DEBUG "-g -DDEBUG")
set(CMAKE_CXX_FLAGS_RELEASE "-O3")

<<<<<<< HEAD
set(PLANNING_SOURCE_FILES
        src/core/structures/trajectories.hpp
        src/core/structures/trajectory.hpp
        src/core/structures/uav.hpp
        src/core/structures/waypoint.hpp
        src/core/updates/updates.cpp
        src/core/updates/updates.hpp
        src/ext/dubins.cpp
        src/ext/dubins.h
        src/ext/json.hpp
        src/ext/optional.hpp
        src/vns/vns_interface.hpp
        src/vns/neighborhoods/dubins_optimization.hpp
        src/vns/neighborhoods/insertions.hpp
        src/vns/neighborhoods/moves.hpp
        src/vns/neighborhoods/shuffling.hpp
        src/vns/neighborhoods/smoothing.hpp
        src/vns/factory.cpp
        src/vns/factory.hpp
        src/vns/fire_data.hpp
        src/vns/plan.hpp
        src/vns/visibility.hpp
        src/dubins3d.hpp
        src/raster.hpp
        src/utils.cpp
        src/utils.hpp
        )
=======
set(SOURCE_FILES
        src/ext/dubins.cpp
        src/ext/dubins.h
        src/ext/json.hpp
        src/core/trajectory.hpp
        src/core/uav.hpp
        src/core/waypoint.hpp
        src/core/raster.hpp
        src/vns/visibility.hpp
        src/ext/optional.hpp
        src/utils.hpp
        src/vns/neighborhoods/dubins_optimization.hpp
        src/vns/neighborhoods/insertions.hpp
        src/vns/vns_interface.hpp
        src/vns/plan.hpp
        src/core/fire_data.hpp
        src/vns/neighborhoods/moves.hpp
        src/vns/neighborhoods/shuffling.hpp
        src/vns/neighborhoods/smoothing.hpp
        src/core/dubins3d.hpp
        src/core/trajectories.hpp
        src/core/updates/updates.cpp
        src/core/updates/updates.hpp
        src/utils.cpp
        src/vns/factory.cpp
        src/vns/factory.hpp)
>>>>>>> d855d216

set(NEPTUSINTERFACE_SOURCE_FILES
        src/ext/coordinates.hpp
        src/neptus/imc_message_factories.hpp
        src/neptus/saop_neptus.hpp
        )

pybind11_add_module(uav_planning ${PLANNING_SOURCE_FILES} src/planning_py.cpp)

IF (WITH_IMC_INTERFACE)
    add_subdirectory("IMC")
    find_package(Boost COMPONENTS system thread REQUIRED)

    add_executable(imc_server
            src/test/main_imc_server.cpp)
    target_link_libraries(imc_server
            libimc
            ${Boost_LIBRARIES}
            ${CMAKE_THREAD_LIBS_INIT})

    add_executable(saop_to_dune
            src/test/main_saop_to_dune.cpp
            src/neptus/imc_message_factories.hpp)
    target_link_libraries(saop_to_dune
            libimc
            ${Boost_LIBRARIES}
            ${CMAKE_THREAD_LIBS_INIT})

    add_executable(imc_client
            src/test/main_imc_client.cpp)
    target_link_libraries(imc_client
            libimc
            ${Boost_LIBRARIES}
            ${CMAKE_THREAD_LIBS_INIT})

    pybind11_add_module(neptus_interface
            ${PLANNING_SOURCE_FILES}
            ${NEPTUSINTERFACE_SOURCE_FILES}
            src/neptus_py.cpp)
    target_link_libraries(neptus_interface
            PUBLIC libimc
            ${Boost_LIBRARIES})
ENDIF(WITH_IMC_INTERFACE)

IF (BUILD_TESTING)
    find_package(Boost COMPONENTS unit_test_framework REQUIRED)
    add_executable(tests
            ${PLANNING_SOURCE_FILES}
            src/test/core/test_reversible_updates.hpp
            src/test/test_dubins.hpp
            src/test/test_position_manipulation.hpp
            src/test/main_tests.cpp)
    target_link_libraries(tests
            ${Boost_UNIT_TEST_FRAMEWORK_LIBRARY})
    add_test(tests tests)
ENDIF (BUILD_TESTING)<|MERGE_RESOLUTION|>--- conflicted
+++ resolved
@@ -14,36 +14,7 @@
 set(CMAKE_CXX_FLAGS_DEBUG "-g -DDEBUG")
 set(CMAKE_CXX_FLAGS_RELEASE "-O3")
 
-<<<<<<< HEAD
 set(PLANNING_SOURCE_FILES
-        src/core/structures/trajectories.hpp
-        src/core/structures/trajectory.hpp
-        src/core/structures/uav.hpp
-        src/core/structures/waypoint.hpp
-        src/core/updates/updates.cpp
-        src/core/updates/updates.hpp
-        src/ext/dubins.cpp
-        src/ext/dubins.h
-        src/ext/json.hpp
-        src/ext/optional.hpp
-        src/vns/vns_interface.hpp
-        src/vns/neighborhoods/dubins_optimization.hpp
-        src/vns/neighborhoods/insertions.hpp
-        src/vns/neighborhoods/moves.hpp
-        src/vns/neighborhoods/shuffling.hpp
-        src/vns/neighborhoods/smoothing.hpp
-        src/vns/factory.cpp
-        src/vns/factory.hpp
-        src/vns/fire_data.hpp
-        src/vns/plan.hpp
-        src/vns/visibility.hpp
-        src/dubins3d.hpp
-        src/raster.hpp
-        src/utils.cpp
-        src/utils.hpp
-        )
-=======
-set(SOURCE_FILES
         src/ext/dubins.cpp
         src/ext/dubins.h
         src/ext/json.hpp
@@ -69,7 +40,6 @@
         src/utils.cpp
         src/vns/factory.cpp
         src/vns/factory.hpp)
->>>>>>> d855d216
 
 set(NEPTUSINTERFACE_SOURCE_FILES
         src/ext/coordinates.hpp
