--- conflicted
+++ resolved
@@ -255,7 +255,25 @@
 
             ignitions = [np.array([536043.0, 4570950.0])]
 
-<<<<<<< HEAD
+            ignitions_cell = [rw.fire_map.array_index(p) for p in ignitions]
+
+            actions = [
+                (w_starter.save_dem_of_firemap, ((environment,))),
+                (rw.ignite, (ignitions[0],)),
+                (rw.propagate, (datetime.timedelta(minutes=180.),)),
+                (w_starter.notify_wind, (wind[0], wind[1])),
+                (w_starter.notify_alarm_point,
+                 (ignitions[0],
+                  lambda: rospy.Time.from_sec(rw.fire_map["ignition"][ignitions_cell[0]]))),
+                (w_starter.notify_alarm_map,
+                 (lambda: rw.perimeter(rospy.Time.now().to_sec() - 15 * 60).geodata,)),
+                # (w_starter.notify_alarm_map,
+                #  (lambda: rw.perimeter(rospy.Time.now().to_sec() - 60 * 60).geodata,)),
+                (w_starter.publish_real_fire, (rw,)),
+                (w_starter.set_x8_06_wind, (wind[0], wind[1])),
+                (w_starter.propagate, None)
+            ]
+            
         elif location == "vigo_mti":
             start_wind = (2.0, 1 * np.pi / 4)
             environment = fire_rs.firemodel.propagation.Environment(
@@ -270,40 +288,23 @@
                                    area[1][0] + (area[1][1] - area[1][0]) * 0.2]),
                          ]
 
-=======
->>>>>>> 3fb3315b
             ignitions_cell = [rw.fire_map.array_index(p) for p in ignitions]
 
             actions = [
                 (w_starter.save_dem_of_firemap, ((environment,))),
                 (rw.ignite, (ignitions[0],)),
-<<<<<<< HEAD
                 (rw.propagate, (datetime.timedelta(minutes=60.),)),
                 (w_starter.notify_wind, (start_wind[0], start_wind[1])),
-=======
-                (rw.propagate, (datetime.timedelta(minutes=180.),)),
-                (w_starter.notify_wind, (wind[0], wind[1])),
->>>>>>> 3fb3315b
                 (w_starter.notify_alarm_point,
                  (ignitions[0],
                   lambda: rospy.Time.from_sec(rw.fire_map["ignition"][ignitions_cell[0]]))),
                 (w_starter.notify_alarm_map,
-<<<<<<< HEAD
                  (lambda: rw.perimeter(rospy.Time.now().to_sec() - 60 * 60).geodata,)),
                 (w_starter.propagate, None),
                 (w_starter.publish_real_fire, (rw,)),
                 (w_starter.set_x8_06_wind, (start_wind[0], start_wind[1])),
             ]
 
-=======
-                 (lambda: rw.perimeter(rospy.Time.now().to_sec() - 15 * 60).geodata,)),
-                # (w_starter.notify_alarm_map,
-                #  (lambda: rw.perimeter(rospy.Time.now().to_sec() - 60 * 60).geodata,)),
-                (w_starter.publish_real_fire, (rw,)),
-                (w_starter.set_x8_06_wind, (wind[0], wind[1])),
-                (w_starter.propagate, None)
-            ]
->>>>>>> 3fb3315b
         # elif location == "porto":
         #     actions = [
         #         (w_starter.notify_alarm_point,
