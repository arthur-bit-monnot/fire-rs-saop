--- conflicted
+++ resolved
@@ -42,7 +42,7 @@
         return up.Waypoint(self.x, self.y, self.z, self.dir)
 
     @classmethod
-    def from_cpp(cls, wp:'up.Waypoint'):
+    def from_cpp(cls, wp: 'up.Waypoint'):
         return cls(wp.x, wp.y, wp.z, wp.dir)
 
 
@@ -57,8 +57,8 @@
 
     @classmethod
     def X8(cls):
-        return cls(max_air_speed=17., max_angular_velocity=32./180.*np.pi*.5,
-                   max_pitch_angle=6./180.*np.pi, max_flight_time=3000.)
+        return cls(max_air_speed=17., max_angular_velocity=32. / 180. * np.pi * .5,
+                   max_pitch_angle=6. / 180. * np.pi, max_flight_time=3000.)
 
     def as_cpp(self):
         return up.UAV(self.max_air_speed, self.max_angular_velocity, self.max_pitch_angle)
@@ -99,12 +99,8 @@
 class PlanningEnvironment(Environment):
     """Propagation environment with optional discrete elevation only for planning """
 
-    def __init__(self, area, wind_speed, wind_dir, planning_elevation_mode: 'str'='dem',
-<<<<<<< HEAD
-                 discrete_elevation_interval:'int'=0, flat_altitude=700.):
-=======
-                 discrete_elevation_interval: 'int'=100):
->>>>>>> d855d216
+    def __init__(self, area, wind_speed, wind_dir, planning_elevation_mode: 'str' = 'dem',
+                 discrete_elevation_interval: 'int' = 0, flat_altitude=700.):
         super().__init__(area, wind_speed, wind_dir)
 
         self.planning_elevation_mode = planning_elevation_mode
@@ -121,7 +117,7 @@
         elif self.planning_elevation_mode == 'discrete':
             a = self.raster.data['elevation'] + self.discrete_elevation_interval
             b = np.fmod(self.raster.data['elevation'], self.discrete_elevation_interval)
-            elev_planning = self.raster.clone(data_array=a-b,
+            elev_planning = self.raster.clone(data_array=a - b,
                                               dtype=[('elevation_planning', 'float64')])
         else:
             elev_planning = self.raster.clone(data_array=self.raster["elevation"],
@@ -152,7 +148,7 @@
                           self._firemap.as_cpp_raster(),
                           self._env.raster.slice('elevation_planning').as_cpp_raster(),
                           json.dumps(self._planning_conf),
-                          [] if observed_previously is None else observed_previously )
+                          [] if observed_previously is None else observed_previously)
         self._searchresult = res
         return res
 
@@ -234,7 +230,7 @@
         return self._flights
 
     def expected_ignited_map(self, time_window=None, layer_name='observed') -> 'GeoData':
-        observed_firemap = self._firemap.clone(fill_value=np.nan, dtype=[(layer_name,'float64')])
+        observed_firemap = self._firemap.clone(fill_value=np.nan, dtype=[(layer_name, 'float64')])
         for (p, t) in self.expected_ignited_positions(time_window):
             array_pos = observed_firemap.array_index(p)
             observed_firemap[layer_name][array_pos] = t
@@ -243,7 +239,7 @@
     def expected_observed_map(self, time_window=None, layer_name='observed') -> GeoData:
         """Get a GeoData with the time of all percieved cells by the UAV camera."""
         cells = self.expected_observed_positions(time_window)
-        map = self._firemap.clone(fill_value=np.nan, dtype=[(layer_name,'float64')])
+        map = self._firemap.clone(fill_value=np.nan, dtype=[(layer_name, 'float64')])
         for (p, t) in self.expected_observed_positions(time_window):
             array_pos = map.array_index(p)
             map[layer_name][array_pos] = t
