# Copyright (c) 2017, CNRS-LAAS
# All rights reserved.
#
# Redistribution and use in source and binary forms, with or without
# modification, are permitted provided that the following conditions are met:
#
#  * Redistributions of source code must retain the above copyright notice, this
#    list of conditions and the following disclaimer.
#
#  * Redistributions in binary form must reproduce the above copyright notice,
#    this list of conditions and the following disclaimer in the documentation
#    and/or other materials provided with the distribution.
#
# THIS SOFTWARE IS PROVIDED BY THE COPYRIGHT HOLDERS AND CONTRIBUTORS "AS IS"
# AND ANY EXPRESS OR IMPLIED WARRANTIES, INCLUDING, BUT NOT LIMITED TO, THE
# IMPLIED WARRANTIES OF MERCHANTABILITY AND FITNESS FOR A PARTICULAR PURPOSE ARE
# DISCLAIMED. IN NO EVENT SHALL THE COPYRIGHT HOLDER OR CONTRIBUTORS BE LIABLE
# FOR ANY DIRECT, INDIRECT, INCIDENTAL, SPECIAL, EXEMPLARY, OR CONSEQUENTIAL
# DAMAGES (INCLUDING, BUT NOT LIMITED TO, PROCUREMENT OF SUBSTITUTE GOODS OR
# SERVICES; LOSS OF USE, DATA, OR PROFITS; OR BUSINESS INTERRUPTION) HOWEVER
# CAUSED AND ON ANY THEORY OF LIABILITY, WHETHER IN CONTRACT, STRICT LIABILITY,
# OR TORT (INCLUDING NEGLIGENCE OR OTHERWISE) ARISING IN ANY WAY OUT OF THE USE
# OF THIS SOFTWARE, EVEN IF ADVISED OF THE POSSIBILITY OF SUCH DAMAGE.

"""Display GeoData information on matplotlib figures"""

__all__ = ['GeoDataDisplay', 'IgnitionPointDisplayExtension', 'UAVDisplayExtension']

import abc
import types

from collections import Sequence
from typing import Union

import matplotlib
import matplotlib.cm
import matplotlib.figure
import matplotlib.patches
import matplotlib.pyplot as plt
import matplotlib.transforms
import numpy as np

from matplotlib.colors import LightSource
from matplotlib.ticker import FuncFormatter
from mpl_toolkits.mplot3d import Axes3D


def get_pyplot_figure_and_axis():
    fire_fig = plt.figure()
    fire_ax = fire_fig.gca(aspect='equal', xlabel="X position [m]", ylabel="Y position [m]")

    ax_formatter = matplotlib.ticker.ScalarFormatter(useOffset=False)
    fire_ax.yaxis.set_major_formatter(ax_formatter)
    fire_ax.xaxis.set_major_formatter(ax_formatter)
    return fire_fig, fire_ax


def plot_uav(ax, uav_state, size=1, facecolor='blue', edgecolor='black', **kwargs):
    plane_vertices = (np.array([[3.5, 6], [4, 5], [4, 4], [7, 4], [7, 3],
                      [4,   3], [4, 1], [5, 1], [5, 0], [2, 0],
                      [2, 1], [3, 1], [3, 3], [0, 3], [0, 4],
                      [3, 4], [3, 5]]) - np.array([3.5, 3])) * size
    r = np.array([[np.cos(-uav_state[2]+np.pi/2), -np.sin(-uav_state[2]+np.pi/2)],
                  [np.sin(-uav_state[2]+np.pi/2), np.cos(-uav_state[2]+np.pi/2)]])

    plane_polygon = matplotlib.patches.Polygon(np.matmul(plane_vertices, r) + uav_state[0:2], closed=True, fill=True,
                                               facecolor=facecolor, edgecolor=edgecolor, **kwargs)
    return ax.add_patch(plane_polygon)


def plot_ignition_shade(ax, x, y, ignition_times, dx=25, dy=25, image_scale=None, **kwargs):
    cbar_lim = (np.nanmin(ignition_times), np.nanmax(ignition_times))
    if not image_scale:
        image_scale = (x[0][0], x[0][x.shape[0] - 1], y[0][0], y[y.shape[0] - 1][0])
    if not 'cmap' in kwargs:
        kwargs['cmap'] = matplotlib.cm.gist_heat
    return ax.imshow(ignition_times, extent=image_scale, vmin=cbar_lim[0], vmax=cbar_lim[1],
                     **kwargs)


def plot_ignition_contour(ax, x, y, ignition_times, nfronts=None, **kwargs):
    if not nfronts:
        lim = (np.nanmin(ignition_times), np.nanmax(ignition_times))
        nfronts = int(np.clip(int((lim[1]-lim[0])/60)*10, 3, 20))
    if not 'cmap' in kwargs:
        kwargs['cmap'] = matplotlib.cm.gist_rainbow
    return ax.contour(x, y, ignition_times, nfronts, **kwargs)


def plot_elevation_contour(ax, x, y, z, **kwargs):
    contour = ax.contour(x, y, z, 15, cmap=kwargs.get('cmap', matplotlib.cm.gist_earth))
    # labels = plt.clabel(contour, inline=1, fontsize=10)
    return contour


def plot_elevation_shade(ax, x, y, z, dx=25, dy=25, image_scale=None, **kwargs):
    cbar_lim = (np.nanmin(z), np.nanmax(z))
    if not image_scale:
        image_scale = (x[0][0], x[0][x.shape[0] - 1], y[0][0], y[y.shape[0] - 1][0])
    ls = LightSource(azdeg=315, altdeg=35)
    ax.imshow(ls.hillshade(z, vert_exag=1, dx=dx, dy=dy), extent=image_scale, cmap='gray')
    return ax.imshow(ls.shade(z, cmap=kwargs.get('cmap', matplotlib.cm.gist_earth), blend_mode='overlay', vert_exag=1,
                              dx=dx, dy=dy, vmin=cbar_lim[0], vmax=cbar_lim[1]),
                     extent=image_scale, vmin=cbar_lim[0], vmax=cbar_lim[1],
<<<<<<< HEAD
                     cmap=kwargs.get('cmap', matplotlib.cm.gist_earth), interpolation='bilinear')
=======
                     cmap=kwargs.get('cmap', matplotlib.cm.gist_earth))

>>>>>>> e0424df3

def plot_wind_flow(ax, x, y, wx, wy, wvel, **kwargs):
    return ax.streamplot(x, y, wx, wy, density=1, linewidth=1, color='dimgrey')


def plot_wind_quiver(ax, x, y, wx, wy, **kwargs):
    return ax.quiver(x, y, wx, wy, pivot=kwargs.get('pivot','middle'), color=kwargs.get('color','dimgrey'), **kwargs)


def plot_ignition_point(ax, point, **kwargs):
    return ax.scatter(point[0], point[1], color=kwargs.get('color','r'), edgecolor=kwargs.get('edgecolor','k'),
                      marker=kwargs.get('marker','o'), linewidth=kwargs.get('linewidth', 2), **kwargs)


class GeoDataDisplay:
    """Draw GeoData information on a matplotlib figure.
    
    'draw_' methods should be called in the order from backgrund to foreground.
    """
    def __init__(self, figure, axis, geodata):
        self._figure, self.axis = figure, axis
        self._geodata = geodata

        x = np.arange(geodata.max_x)
        self._x_ticks = (x * geodata.cell_width) + geodata.x_offset
        y = np.arange(geodata.max_y)
        self._y_ticks = (y * geodata.cell_height) + geodata.y_offset

        self._image_scale = (self._x_ticks[0], self._x_ticks[-1], self._y_ticks[0], self._y_ticks[-1])

        self._x_mesh, self._y_mesh = np.meshgrid(x, y)

        self._drawings = []
        self._colorbars = []

    @classmethod
    def pyplot_figure(cls, geodata):
        figure, axis = get_pyplot_figure_and_axis()
        return cls(figure, axis, geodata)

    def draw_elevation_shade(self, with_colorbar=True, layer='elevation', **kwargs):
        shade = plot_elevation_shade(self.axis, self._x_mesh, self._y_mesh,
                                     self._geodata[layer].T[::-1, ...],
                                     dx=self._geodata.cell_width, dy=self._geodata.cell_height,
                                     image_scale=self._image_scale, **kwargs)
        self._drawings.append(shade)
        if with_colorbar:
            self._add_elevation_shade_colorbar(shade)

    def _add_elevation_shade_colorbar(self, shade):
        cb = self._figure.colorbar(shade, ax=self.axis, shrink=0.65, aspect=20)
        cb.set_label("Height [m]")
        self._colorbars.append(cb)

    def draw_wind_quiver(self, **kwargs):
        wind_vel = self._geodata['wind_velocity']
        wind_ang = self._geodata['wind_angle']
        WX = wind_vel * np.cos(wind_ang)
        WY = wind_vel * np.sin(wind_ang)

        self._drawings.append(plot_wind_quiver(self.axis, *np.meshgrid(self._x_ticks[::10], self._y_ticks[::10]),
                                               WX[::10, ::10], WY[::10, ::10], **kwargs))

    def draw_ignition_contour(self, with_labels=True, layer='ignition', **kwargs):
        # mask all cells whose ignition has not been computed
        igni = np.array(self._geodata[layer])
        igni[igni >= np.finfo(np.float64).max] = np.nan

        # plot fire front with contour lines in minutes
        self._drawings.append(plot_ignition_contour(self.axis, self._x_ticks, self._y_ticks, igni.T / 60., **kwargs))

        if with_labels:
            self._add_ignition_contour_labels()

    def _add_ignition_contour_labels(self, **kwargs):
        self.axis.clabel(self._drawings[-1], inline=True, fontsize='smaller', inline_spacing=1, linewidth=2, fmt='%.0f')

    def draw_ignition_shade(self, with_colorbar=True, layer='ignition', **kwargs):
        # mask all cells whose ignition has not been computed
        igni = np.array(self._geodata[layer])
        igni[igni >= np.finfo(np.float64).max] = np.nan

        shade = plot_ignition_shade(self.axis, self._x_mesh, self._y_mesh, np.around(igni.T[::-1, ...]/60., 1),
                                    dx=self._geodata.cell_width, dy=self._geodata.cell_height,
                                    image_scale=self._image_scale, **kwargs)
        self._drawings.append(shade)
        if with_colorbar:
            self._add_ignition_shade_colorbar(shade)

    def _add_ignition_shade_colorbar(self, shade, **kwargs):
        cb = self._figure.colorbar(shade, ax=self.axis, shrink=0.65, aspect=20)
        cb.set_label("Ignition time [min]")
        self._colorbars.append(cb)

    def draw_ignition_points(self, ignition_points: 'Union[[(float, float)], (float, float)]', **kwargs):
        '''Draw one or multiple ignition points in a GeoDataDisplay figure.'''
        if isinstance(ignition_points[0], Sequence):  # Sequence of tuples
            for p in ignition_points:
                self._drawings.append(plot_ignition_point(self.axis, p, **kwargs))
        else:
            self._drawings.append(plot_ignition_point(self.axis, ignition_points, **kwargs))


# "DisplayExtension" classes attach new member functions to a GeoDataDisplay to make it able to display other data
class DisplayExtension(metaclass=abc.ABCMeta):
    BACKGROUND_LAYER = 0
    BACKGROUND_OVERLAY_LAYER = 100
    FOREGROUND_LAYER = 200
    FOREGROUND_OVERLAY_LAYER = 300

    @abc.abstractmethod
    def extend(self, geodatadisplay):
        pass


class UAVDisplayExtension(DisplayExtension):
    """Extension to GeoDataDisplay that draws small uavs"""

    def __init__(self, uav_state):
        self.uav_state = uav_state

    def extend(self, geodatadisplay):
        '''Bounds draw_ignition_points to a GeoDataDisplayInstance.'''
        geodatadisplay.uav_state = self.uav_state
        geodatadisplay.draw_uav = types.MethodType(UAVDisplayExtension._draw_uav_extension, geodatadisplay)

    def _draw_uav_extension(self, *args, **kwargs):
        '''Draw ignition point in a GeoDataDisplay figure.'''
        for p in self.uav_state:
            self.drawings = plot_uav(self.axis, self.uav_state, args, kwargs)


def plot3d_elevation_shade(ax, x, y, z, dx=25, dy=25, **kwargs):
    ls = LightSource(azdeg=120, altdeg=45)
    rgb = ls.shade(z, cmap=matplotlib.cm.terrain, vert_exag=0.1, blend_mode='overlay')
    return ax.plot_surface(x, y, z, facecolors=rgb, rstride=5, cstride=5, linewidth=0, antialiased=True, shade=True)


def plot3d_wind_arrows(ax, x, y, z, wx, wy, wz, **kwargs):
    return ax.quiver(x, y, z, wx, wy, wz, pivot='middle', cmap=matplotlib.cm.viridis)<|MERGE_RESOLUTION|>--- conflicted
+++ resolved
@@ -102,12 +102,7 @@
     return ax.imshow(ls.shade(z, cmap=kwargs.get('cmap', matplotlib.cm.gist_earth), blend_mode='overlay', vert_exag=1,
                               dx=dx, dy=dy, vmin=cbar_lim[0], vmax=cbar_lim[1]),
                      extent=image_scale, vmin=cbar_lim[0], vmax=cbar_lim[1],
-<<<<<<< HEAD
                      cmap=kwargs.get('cmap', matplotlib.cm.gist_earth), interpolation='bilinear')
-=======
-                     cmap=kwargs.get('cmap', matplotlib.cm.gist_earth))
-
->>>>>>> e0424df3
 
 def plot_wind_flow(ax, x, y, wx, wy, wvel, **kwargs):
     return ax.streamplot(x, y, wx, wy, density=1, linewidth=1, color='dimgrey')
